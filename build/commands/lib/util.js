--- conflicted
+++ resolved
@@ -566,20 +566,13 @@
   },
 
   gclientSync: (reset = false, options = {}) => {
-<<<<<<< HEAD
-    progressLog(`Syncing gclient`)
-    let args = ['sync', '--force', '--nohooks', '--with_tags', '--reset',
-=======
     let args = ['sync', '--force', '--nohooks', '--with_tags', '--reset', '--upstream',
->>>>>>> 238a351c
                 '--revision', 'src/brave@' + config.getProjectRef('brave-core')]
     if (reset)
       args = args.concat(['--revision', 'src@' + config.getProjectRef('chrome')])
 
     runGClient(args, options)
-<<<<<<< HEAD
     progressLog(`Done syncing gclient`)
-=======
 
     let git_options = Object.assign(options, {continueOnFail: true})
     let prog = util.run('git', ['-C', config.braveCoreDir, 'checkout', config.getProjectVersion('brave-core')], git_options)
@@ -590,7 +583,6 @@
     if (prog.status !== 0) {
       console.log('Could not reset brave-core branch to ' + config.getProjectVersion('brave-core'))
     }
->>>>>>> 238a351c
   },
 
   gclientRunhooks: (options = {}) => {
