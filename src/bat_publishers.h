/* This Source Code Form is subject to the terms of the Mozilla Public
 * License, v. 2.0. If a copy of the MPL was not distributed with this
 * file, You can obtain one at http://mozilla.org/MPL/2.0/. */

#ifndef BRAVELEDGER_BAT_PUBLISHERS_H_
#define BRAVELEDGER_BAT_PUBLISHERS_H_

#include <string>
#include <map>
#include <memory>
#include <mutex>
#include <vector>

#include "bat/ledger/ledger.h"
#include "bat/ledger/ledger_callback_handler.h"
#include "bat_helper.h"

namespace bat_ledger {
class LedgerImpl;
}

namespace braveledger_bat_helper {
struct PUBLISHER_STATE_ST;
}

namespace braveledger_bat_publishers {

class BatPublishers : public ledger::LedgerCallbackHandler {
 public:

  BatPublishers(bat_ledger::LedgerImpl* ledger);

  ~BatPublishers() override;

  bool loadState(const std::string& data);

  void saveVisit(const ledger::VisitData& visit_data, const uint64_t& duration);

  void MakePayment(const ledger::PaymentData& payment_data);

  void AddRecurringPayment(const std::string& publisher_id, const double& value);

  void setPublisherMinVisitTime(const uint64_t& duration); // In seconds

  void setPublisherMinVisits(const unsigned int& visits);

  void setPublishersLastRefreshTimestamp(uint64_t ts);

  void setPublisherAllowNonVerified(const bool& allow);
  void setPublisherAllowVideos(const bool& allow);
  void setBalanceReport(const std::string& year, ledger::PUBLISHER_MONTH month,
    const ledger::BalanceReportInfo& report_info);
  bool getBalanceReport(const std::string& year, ledger::PUBLISHER_MONTH month, 
    ledger::BalanceReportInfo* report_info);

  uint64_t getPublisherMinVisitTime() const; // In milliseconds
  unsigned int getPublisherMinVisits() const;
  bool getPublisherAllowNonVerified() const;
<<<<<<< HEAD
  uint64_t getLastPublishersListLoadTimestamp() const;
=======
  bool getPublisherAllowVideos() const;
>>>>>>> b573ab0d

  std::vector<braveledger_bat_helper::WINNERS_ST> winners(const unsigned int& ballots);

  std::unique_ptr<ledger::PublisherInfo> onPublisherInfoUpdated(
      ledger::Result result,
      std::unique_ptr<ledger::PublisherInfo>);
  std::string GetPublisherKey(ledger::PUBLISHER_CATEGORY category, const std::string& year,
    ledger::PUBLISHER_MONTH month, const std::string& publisher_id);
  std::string GetBalanceReportName(const std::string& year,
    ledger::PUBLISHER_MONTH month);
  std::vector<ledger::ContributionInfo> GetRecurringDonationList();

  void RefreshPublishersList(const std::string & pubs_list);

  void OnPublishersListSaved(ledger::Result result) override;

 private:
  // LedgerCallbackHandler impl
  void OnPublisherStateSaved(ledger::Result result) override;

  bool isEligableForContribution(const ledger::PublisherInfo& info);
  bool isVerified(const ledger::PublisherInfo& publisher_id);
  void saveVisitInternal(
      std::string publisher_key,
      ledger::VisitData visit_data,
      uint64_t duration,
      ledger::Result result,
      std::unique_ptr<ledger::PublisherInfo> publisher_info);

  void makePaymentInternal(
      std::string publisher_key,
      ledger::PaymentData payment_data,
      ledger::Result result,
      std::unique_ptr<ledger::PublisherInfo> publisher_info);

  double concaveScore(const uint64_t& duration);

  void saveState();

  void calcScoreConsts();

  void synopsisNormalizer();

  bool isPublisherVisible(const braveledger_bat_helper::PUBLISHER_ST& publisher_st);

  bat_ledger::LedgerImpl* ledger_;  // NOT OWNED

  std::vector<braveledger_bat_helper::PUBLISHER_ST> topN();

  std::map<std::string, braveledger_bat_helper::PUBLISHER_ST> publishers_;

  std::unique_ptr<braveledger_bat_helper::PUBLISHER_STATE_ST> state_;

  unsigned int a_;

  unsigned int a2_;

  unsigned int a4_;

  unsigned int b_;

  unsigned int b2_;
};

}  // namespace braveledger_bat_publishers

#endif  // BRAVELEDGER_BAT_PUBLISHERS_H_<|MERGE_RESOLUTION|>--- conflicted
+++ resolved
@@ -56,11 +56,8 @@
   uint64_t getPublisherMinVisitTime() const; // In milliseconds
   unsigned int getPublisherMinVisits() const;
   bool getPublisherAllowNonVerified() const;
-<<<<<<< HEAD
   uint64_t getLastPublishersListLoadTimestamp() const;
-=======
   bool getPublisherAllowVideos() const;
->>>>>>> b573ab0d
 
   std::vector<braveledger_bat_helper::WINNERS_ST> winners(const unsigned int& ballots);
 
