/* Copyright (c) 2020 The Brave Authors. All rights reserved.
 * This Source Code Form is subject to the terms of the Mozilla Public
 * License, v. 2.0. If a copy of the MPL was not distributed with this file,
 * You can obtain one at http://mozilla.org/MPL/2.0/. */

#include "components/content_settings/core/common/cookie_settings_base.h"

#include "base/feature_list.h"
#include "base/no_destructor.h"
#include "base/optional.h"
#include "components/content_settings/core/common/content_settings.h"
#include "components/content_settings/core/common/content_settings_pattern.h"
#include "components/content_settings/core/common/features.h"
#include "net/base/registry_controlled_domains/registry_controlled_domain.h"
#include "url/gurl.h"
#include "url/origin.h"

namespace content_settings {

namespace {

constexpr char kWp[] = "https://[*.]wp.com/*";
constexpr char kWordpress[] = "https://[*.]wordpress.com/*";
constexpr char kPlaystation[] = "https://[*.]playstation.com/*";
constexpr char kSonyentertainmentnetwork[] =
    "https://[*.]sonyentertainmentnetwork.com/*";
constexpr char kTwitch[] = "https://clips.twitch.tv/embed?*";
constexpr char kReddit[] = "https://[www|old]*.reddit.com/*";
constexpr char kDiscord[] = "https://[*.]discord.com/channels/*";
constexpr char kUbisoft[] = "https://[*.]ubisoft.com/*";
constexpr char kUbi[] = "https://[*.]ubi.com/*";
constexpr char kAmericanexpress[] = "https://[*.]americanexpress.com/*";
constexpr char kAexp[] = "https://[*.]aexp-static.com/*";
constexpr char kSony[] = "https://[*.]sony.com/*";
constexpr char kGoogle[] = "https://[*.]google.com/*";
constexpr char kGoogleusercontent[] = "https://[*.]googleusercontent.com/*";
<<<<<<< HEAD
constexpr char kOrigin[] = "https://[*.]origin.com/*";
constexpr char kEA[] = "https://[*.]ea.com/*";
=======
constexpr char kBitbucket[] = "https://[*.]bitbucket.org/*";
constexpr char kAtlassiannet[] = "https://[*.]atlassian.net/*";
constexpr char kAtlassiancom[] = "https://[*.]atlassian.com/*";
>>>>>>> df23b0fd

bool BraveIsAllowedThirdParty(
    const GURL& url,
    const GURL& site_for_cookies,
    const base::Optional<url::Origin>& top_frame_origin) {
  static const base::NoDestructor<
      // url -> first_party_url allow map
      std::vector<std::pair<ContentSettingsPattern,
                            ContentSettingsPattern>>> entity_list({
          {
            ContentSettingsPattern::FromString(kWp),
            ContentSettingsPattern::FromString(kWordpress)
          },
          {
            ContentSettingsPattern::FromString(kWordpress),
            ContentSettingsPattern::FromString(kWp)
          },
          {
            ContentSettingsPattern::FromString(kGoogle),
            ContentSettingsPattern::FromString(kGoogleusercontent)
          },
          {
            ContentSettingsPattern::FromString(kGoogleusercontent),
            ContentSettingsPattern::FromString(kGoogle)
          },
          {
            ContentSettingsPattern::FromString(kPlaystation),
            ContentSettingsPattern::FromString(kSonyentertainmentnetwork)
          },
          {
            ContentSettingsPattern::FromString(kSonyentertainmentnetwork),
            ContentSettingsPattern::FromString(kPlaystation)
          },
          {
            ContentSettingsPattern::FromString(kSony),
            ContentSettingsPattern::FromString(kPlaystation)
          },
          {
            ContentSettingsPattern::FromString(kPlaystation),
            ContentSettingsPattern::FromString(kSony)
          },
          {
            ContentSettingsPattern::FromString(kUbisoft),
            ContentSettingsPattern::FromString(kUbi)
          },
          {
            ContentSettingsPattern::FromString(kUbi),
            ContentSettingsPattern::FromString(kUbisoft)
          },
          {
            ContentSettingsPattern::FromString(kAmericanexpress),
            ContentSettingsPattern::FromString(kAexp)
          },
          {
            ContentSettingsPattern::FromString(kAexp),
            ContentSettingsPattern::FromString(kAmericanexpress)
          },
          {
            ContentSettingsPattern::FromString(kTwitch),
            ContentSettingsPattern::FromString(kReddit)
          },
          {
            ContentSettingsPattern::FromString(kTwitch),
            ContentSettingsPattern::FromString(kDiscord)
          },
          {
<<<<<<< HEAD
            ContentSettingsPattern::FromString(kEA),
            ContentSettingsPattern::FromString(kOrigin)
=======
            ContentSettingsPattern::FromString(kBitbucket),
            ContentSettingsPattern::FromString(kAtlassiancom)
          },
          {
            ContentSettingsPattern::FromString(kAtlassiancom),
            ContentSettingsPattern::FromString(kBitbucket)
          },
          {
            ContentSettingsPattern::FromString(kAtlassiancom),
            ContentSettingsPattern::FromString(kAtlassiannet)
          },
          {
            ContentSettingsPattern::FromString(kAtlassiannet),
            ContentSettingsPattern::FromString(kAtlassiancom)
>>>>>>> df23b0fd
          }
      });

  GURL first_party_url = site_for_cookies;

  if (!first_party_url.is_valid() && top_frame_origin)
      first_party_url = top_frame_origin->GetURL();

  if (net::registry_controlled_domains::GetDomainAndRegistry(
          url,
          net::registry_controlled_domains::INCLUDE_PRIVATE_REGISTRIES) ==
      net::registry_controlled_domains::GetDomainAndRegistry(
          first_party_url,
          net::registry_controlled_domains::INCLUDE_PRIVATE_REGISTRIES))
    return true;

  for (auto i = entity_list->begin();
       i != entity_list->end();
       ++i) {
    if (i->first.Matches(url) && i->second.Matches(first_party_url))
      return true;
  }

  return false;
}

}  // namespace

bool CookieSettingsBase::IsCookieAccessAllowed(
    const GURL& url, const GURL& first_party_url) const {
  return IsCookieAccessAllowed(url, first_party_url, base::nullopt);
}

bool CookieSettingsBase::IsCookieAccessAllowed(
    const GURL& url,
    const GURL& site_for_cookies,
    const base::Optional<url::Origin>& top_frame_origin) const {

  // Get content settings only - do not consider default 3rd-party blocking.
  ContentSetting setting;
  GetCookieSettingInternal(
      url, top_frame_origin ? top_frame_origin->GetURL() : site_for_cookies,
      false, nullptr, &setting);

  // Content settings should always override any defaults.
  if (!IsAllowed(setting))
    return false;

  if (BraveIsAllowedThirdParty(url, site_for_cookies, top_frame_origin))
    return true;

  return IsChromiumCookieAccessAllowed(url, site_for_cookies, top_frame_origin);
}

}  // namespace content_settings

#define IsCookieAccessAllowed IsChromiumCookieAccessAllowed
#include "../../../../../../components/content_settings/core/common/cookie_settings_base.cc"  // NOLINT
#undef IsCookieAccessAllowed<|MERGE_RESOLUTION|>--- conflicted
+++ resolved
@@ -34,14 +34,12 @@
 constexpr char kSony[] = "https://[*.]sony.com/*";
 constexpr char kGoogle[] = "https://[*.]google.com/*";
 constexpr char kGoogleusercontent[] = "https://[*.]googleusercontent.com/*";
-<<<<<<< HEAD
 constexpr char kOrigin[] = "https://[*.]origin.com/*";
 constexpr char kEA[] = "https://[*.]ea.com/*";
-=======
 constexpr char kBitbucket[] = "https://[*.]bitbucket.org/*";
 constexpr char kAtlassiannet[] = "https://[*.]atlassian.net/*";
 constexpr char kAtlassiancom[] = "https://[*.]atlassian.com/*";
->>>>>>> df23b0fd
+
 
 bool BraveIsAllowedThirdParty(
     const GURL& url,
@@ -108,10 +106,10 @@
             ContentSettingsPattern::FromString(kDiscord)
           },
           {
-<<<<<<< HEAD
             ContentSettingsPattern::FromString(kEA),
             ContentSettingsPattern::FromString(kOrigin)
-=======
+          },
+          {
             ContentSettingsPattern::FromString(kBitbucket),
             ContentSettingsPattern::FromString(kAtlassiancom)
           },
@@ -126,7 +124,6 @@
           {
             ContentSettingsPattern::FromString(kAtlassiannet),
             ContentSettingsPattern::FromString(kAtlassiancom)
->>>>>>> df23b0fd
           }
       });
 
