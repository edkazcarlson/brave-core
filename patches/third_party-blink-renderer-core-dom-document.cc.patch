diff --git a/third_party/blink/renderer/core/dom/document.cc b/third_party/blink/renderer/core/dom/document.cc
<<<<<<< HEAD
index 1b73cb405b753fd8ab999100f53ba184f62f3b23..44716e32f3221e76ddc1dd4da0cbc7ac98aeb25b 100644
--- a/third_party/blink/renderer/core/dom/document.cc
+++ b/third_party/blink/renderer/core/dom/document.cc
@@ -310,6 +310,14 @@ using WeakDocumentSet = blink::HeapHashSet<blink::WeakMember<blink::Document>>;
=======
index 1b73cb405b753fd8ab999100f53ba184f62f3b23..69824d378406b5e4e36628dfa8c1637d8d978b90 100644
--- a/third_party/blink/renderer/core/dom/document.cc
+++ b/third_party/blink/renderer/core/dom/document.cc
@@ -310,6 +310,16 @@ using WeakDocumentSet = blink::HeapHashSet<blink::WeakMember<blink::Document>>;
>>>>>>> 585d12b1
 static WeakDocumentSet& liveDocumentSet();
 #endif
 
+#include "brave/third_party/blink/brave_page_graph/buildflags/buildflags.h"
+#if BUILDFLAG(BRAVE_PAGE_GRAPH_ENABLED)
+#include <iostream>
<<<<<<< HEAD
=======
+
>>>>>>> 585d12b1
+#include "third_party/blink/renderer/modules/service_worker/service_worker_container.h"
+#include "third_party/blink/renderer/modules/storage/dom_window_storage_controller.h"
+
+#include "brave/third_party/blink/brave_page_graph/page_graph.h"
+#endif
+
 namespace blink {
 
 using namespace html_names;
<<<<<<< HEAD
@@ -778,7 +786,130 @@ Document::~Document() {
=======
@@ -768,6 +778,11 @@ Document::Document(const DocumentInit& initializer,
 #ifndef NDEBUG
   liveDocumentSet().insert(this);
 #endif
+
+#if BUILDFLAG(BRAVE_PAGE_GRAPH_ENABLED)
+  page_graph_ = nullptr;
+  page_graph_non_owning_ = nullptr;
+#endif
 }
 
 Document::~Document() {
@@ -778,8 +793,108 @@ Document::~Document() {
>>>>>>> 585d12b1
   DCHECK(!ax_object_cache_);
 
   InstanceCounters::DecrementCounter(InstanceCounters::kDocumentCounter);
+
+#if BUILDFLAG(BRAVE_PAGE_GRAPH_ENABLED)
+  page_graph_non_owning_ = nullptr;
+
+  if (page_graph_ != nullptr) {
+    // The page graph should be owned by the top document.
+    LOG_ASSERT(GetFrame()->IsMainFrame());
+    delete page_graph_;
+    page_graph_ = nullptr;
+  }
+#endif
+}
+
+#if BUILDFLAG(BRAVE_PAGE_GRAPH_ENABLED)
+static bool IsDocumentLocal(const blink::Document* document) {
+  // If the current document is in a different security origin than the
+  // root document, then stop, don't track anything.
+  //
+  // Two cases here, taking into account that the "site-per-process" feature
+  // might be included in the "--disable-features" argument:
+  //
+  // 1) The local frame root is NOT the main frame, in which case we can be
+  //    sure that the "site-per-process" feature is enabled, and that the
+  //    current document is remote and therefore has a different origin than
+  //    the root document, so we do NOT build PG for it.
+  //
+  // 2) The frame of the TopDocument() IS the main frame. We'll need to
+  //    traverse the entire document chain up to the root document (whose frame
+  //    is the main frame) to see if any document has a security origin
+  //    different than that of the root document.
+
+  blink::LocalFrame* frame = document->GetFrame();
+  if (frame == nullptr)
+    return false;
+
+  // Case 1 of security origin check.
+  if (frame->LocalFrameRoot().IsMainFrame() == false)
+    return false;
+
+  // Case 2 of security origin check.
+  const blink::Document* top_doc = &document->TopDocument();
+  const blink::Document* current_doc = document;
+  while (current_doc != top_doc) {
+    blink::SecurityOrigin::AccessResultDomainDetail detail;
+    if (!current_doc->GetSecurityOrigin()->CanAccess(
+        top_doc->GetSecurityOrigin(), detail)) {
+      return false;
+    }
+    LOG_ASSERT(current_doc->LocalOwner() != nullptr);
+    current_doc = &current_doc->LocalOwner()->GetDocument();
+  }
+
+  return true;
+}
+
+brave_page_graph::PageGraph* Document::GetPageGraph() {
+  if (wasDiscarded() == true) {
+    return nullptr;
+  }
+
+  if (!IsDocumentLocal(this)) {
+    return nullptr;
+  }
+
+  if (page_graph_non_owning_ != nullptr) {
+    return page_graph_non_owning_;
+  }
+
+  if (page_graph_ != nullptr) {
+    return page_graph_;
+  }
+
+  // Don't instrument documents that live in worker contexts.  The below
+  // are, not 100% correct tests for this, but should be good enough to
+  // infer in all practical cases.  This may need to be revisited in the future
+  // if we can't accept any incorrectness.
+
+  bool current_doc_is_not_service_worker = false;
+
+  static const char* const serviceWorkerContainerSupplementName = "ServiceWorkerContainer";
+  // from blink::ServiceWorkerContainer::kSupplementName
+  static const char* const domWindowStorageControllerSupplementName = "DOMWindowStorageController";
+  // from blink::DOMWindowStorageController::kSupplementName
+
+  const auto& supplements = Supplementable<Document>::supplements_.Keys();
+  for (auto it = supplements.begin(); it != supplements.end(); ++it) {
+    const char* const supplement = *it;
+    if (strcmp(supplement, serviceWorkerContainerSupplementName) == 0 ||
+        strcmp(supplement, domWindowStorageControllerSupplementName) == 0) {
+      current_doc_is_not_service_worker = true;
+      break;
+    }
+  }
+
+  if (!current_doc_is_not_service_worker) {
+    std::cout << "(skipping PageGraph instrumentation on document " << Url().GetString() << ")"
+              << std::endl;
+    return nullptr;
+  }
+
+  // If we're a child frame, then we can punt the decision on whether
+  // to instantiate a page graph instance upward.  But we need to
+  // make sure to add the page graph instance to the local isolate
+  // if the top frame has a PageGraph.
+  if (GetFrame()->IsMainFrame() == false) {  // We have a frame at this point.
+    page_graph_non_owning_ = TopDocument().GetPageGraph();
+    return page_graph_non_owning_;
+  }
+
+  // Otherwise, we're the top document, and we need to decide if we should
+  // create a page graph instance.  We do this for documents that look like
+  // there HTML documents fetched over HTTP (so not file://, not extension
+  // content pages, etc.
+  const bool top_doc_is_html = IsHTMLDocument();
+  const bool top_doc_is_http_delivered = Url().ProtocolIsInHTTPFamily();
+  if (top_doc_is_html == false ||
+      top_doc_is_http_delivered == false) {
+    return nullptr;
+  }
+
+  page_graph_ = new ::brave_page_graph::PageGraph(*this);
+  return page_graph_;
 }
+#endif
 
 Range* Document::CreateRangeAdjustedToTreeScope(const TreeScope& tree_scope,
                                                 const Position& position) {
<<<<<<< HEAD
@@ -5281,6 +5412,27 @@ String Document::cookie(ExceptionState& exception_state) const {
=======
   DCHECK(position.IsNotNull());
@@ -5281,6 +5396,25 @@ String Document::cookie(ExceptionState& exception_state) const {
>>>>>>> 585d12b1
   if (cookie_url.IsEmpty())
     return String();
 
+#if BUILDFLAG(BRAVE_PAGE_GRAPH_ENABLED)
+  {
+    String cookies;
+    if (!cookie_url.IsEmpty()) {
+      cookies = Cookies(this, cookie_url);
+    }
+
+    brave_page_graph::PageGraph* local_page_graph = page_graph_;
+    if (local_page_graph == nullptr) {
+      local_page_graph = page_graph_non_owning_;
+    }
+
+    if (local_page_graph != nullptr) {
+      local_page_graph->RegisterStorageRead(cookie_url.GetString(), cookies,
+        brave_page_graph::kStorageLocationCookie);
+    }
+
+    return cookies;
+  }
+#endif
+
   return Cookies(this, cookie_url);
 }
 
<<<<<<< HEAD
@@ -5312,6 +5464,23 @@ void Document::setCookie(const String& value, ExceptionState& exception_state) {
=======
@@ -5312,6 +5446,23 @@ void Document::setCookie(const String& value, ExceptionState& exception_state) {
>>>>>>> 585d12b1
   if (cookie_url.IsEmpty())
     return;
 
+#if BUILDFLAG(BRAVE_PAGE_GRAPH_ENABLED)
+  {
+    Vector<String> cookie_structure;
+    value.Split("=", cookie_structure);
+    String key = *(cookie_structure.begin());
+    String cookie_value = value.Substring(key.length() + 1, value.length());
+
+    brave_page_graph::PageGraph* page_graph = page_graph_;
+    if (page_graph == nullptr) {
+      page_graph = page_graph_non_owning_;
+    }
+
+    page_graph->RegisterStorageWrite(key, cookie_value,
+      brave_page_graph::kStorageLocationCookie);
+  }
+#endif
+
   SetCookies(this, cookie_url, value);
 }
 <|MERGE_RESOLUTION|>--- conflicted
+++ resolved
@@ -1,25 +1,14 @@
 diff --git a/third_party/blink/renderer/core/dom/document.cc b/third_party/blink/renderer/core/dom/document.cc
-<<<<<<< HEAD
 index 1b73cb405b753fd8ab999100f53ba184f62f3b23..44716e32f3221e76ddc1dd4da0cbc7ac98aeb25b 100644
 --- a/third_party/blink/renderer/core/dom/document.cc
 +++ b/third_party/blink/renderer/core/dom/document.cc
 @@ -310,6 +310,14 @@ using WeakDocumentSet = blink::HeapHashSet<blink::WeakMember<blink::Document>>;
-=======
-index 1b73cb405b753fd8ab999100f53ba184f62f3b23..69824d378406b5e4e36628dfa8c1637d8d978b90 100644
---- a/third_party/blink/renderer/core/dom/document.cc
-+++ b/third_party/blink/renderer/core/dom/document.cc
-@@ -310,6 +310,16 @@ using WeakDocumentSet = blink::HeapHashSet<blink::WeakMember<blink::Document>>;
->>>>>>> 585d12b1
  static WeakDocumentSet& liveDocumentSet();
  #endif
  
 +#include "brave/third_party/blink/brave_page_graph/buildflags/buildflags.h"
 +#if BUILDFLAG(BRAVE_PAGE_GRAPH_ENABLED)
 +#include <iostream>
-<<<<<<< HEAD
-=======
-+
->>>>>>> 585d12b1
 +#include "third_party/blink/renderer/modules/service_worker/service_worker_container.h"
 +#include "third_party/blink/renderer/modules/storage/dom_window_storage_controller.h"
 +
@@ -29,23 +18,7 @@
  namespace blink {
  
  using namespace html_names;
-<<<<<<< HEAD
 @@ -778,7 +786,130 @@ Document::~Document() {
-=======
-@@ -768,6 +778,11 @@ Document::Document(const DocumentInit& initializer,
- #ifndef NDEBUG
-   liveDocumentSet().insert(this);
- #endif
-+
-+#if BUILDFLAG(BRAVE_PAGE_GRAPH_ENABLED)
-+  page_graph_ = nullptr;
-+  page_graph_non_owning_ = nullptr;
-+#endif
- }
- 
- Document::~Document() {
-@@ -778,8 +793,108 @@ Document::~Document() {
->>>>>>> 585d12b1
    DCHECK(!ax_object_cache_);
  
    InstanceCounters::DecrementCounter(InstanceCounters::kDocumentCounter);
@@ -176,12 +149,7 @@
  
  Range* Document::CreateRangeAdjustedToTreeScope(const TreeScope& tree_scope,
                                                  const Position& position) {
-<<<<<<< HEAD
 @@ -5281,6 +5412,27 @@ String Document::cookie(ExceptionState& exception_state) const {
-=======
-   DCHECK(position.IsNotNull());
-@@ -5281,6 +5396,25 @@ String Document::cookie(ExceptionState& exception_state) const {
->>>>>>> 585d12b1
    if (cookie_url.IsEmpty())
      return String();
  
@@ -209,11 +177,7 @@
    return Cookies(this, cookie_url);
  }
  
-<<<<<<< HEAD
 @@ -5312,6 +5464,23 @@ void Document::setCookie(const String& value, ExceptionState& exception_state) {
-=======
-@@ -5312,6 +5446,23 @@ void Document::setCookie(const String& value, ExceptionState& exception_state) {
->>>>>>> 585d12b1
    if (cookie_url.IsEmpty())
      return;
  
